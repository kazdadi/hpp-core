--- conflicted
+++ resolved
@@ -413,14 +413,9 @@
       problem_->configurationShooter
         (get <ConfigurationShooterBuilder_t> (configurationShooterType_) (robot_));
       // Set steeringMethod
-<<<<<<< HEAD
       SteeringMethodPtr_t sm (
           get <SteeringMethodBuilder_t> (steeringMethodType_) (problem_)
           );
-=======
-      SteeringMethodPtr_t sm (steeringMethodFactory_ [steeringMethodType_]
-			      (robot_));
->>>>>>> 69cfcfcc
       problem_->steeringMethod (sm);
       PathPlannerBuilder_t createPlanner =
         get <PathPlannerBuilder_t> (pathPlannerType_);
@@ -453,8 +448,9 @@
 				    ConfigurationIn_t end)
     {
       // Create steering method using factory
-      SteeringMethodPtr_t sm (steeringMethodFactory_ [steeringMethodType_]
-			      (robot_));
+      SteeringMethodPtr_t sm (
+          get <SteeringMethodBuilder_t> (steeringMethodType_) (problem_)
+          );
       problem_->steeringMethod (sm);
       PathPtr_t dp = (*sm) (start, end);
       PathPtr_t unused;
